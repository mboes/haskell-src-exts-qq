--- conflicted
+++ resolved
@@ -26,23 +26,18 @@
 --
 -- In a pattern context, antiquotations use the same syntax.
 
-<<<<<<< HEAD
 module Language.Haskell.Exts.QQ
     ( hs
     , dec
     , decs
+    , pat
     , ty
     , hsWithMode
     , decWithMode
     , decsWithMode
+    , patWithMode
     , tyWithMode
     ) where
-=======
-module Language.Haskell.Exts.QQ (
-    hs, dec, ty, pat,
-    hsWithMode, decWithMode, tyWithMode, patWithMode
-) where
->>>>>>> 5e71f150
 
 import qualified Language.Haskell.Exts as Hs
 import qualified Language.Haskell.Meta.Syntax.Translate as Hs
@@ -75,15 +70,13 @@
 dec :: QuasiQuoter
 dec = decWithMode allExtensions
 
-<<<<<<< HEAD
 -- | A quasiquoter for multiple top-level declarations.
 decs :: QuasiQuoter
 decs = decsWithMode allExtensions
-=======
+
 -- | A quasiquoter for patterns
 pat :: QuasiQuoter
 pat = patWithMode allExtensions
->>>>>>> 5e71f150
 
 -- | Rather than importing the above quasiquoters, one can create custom
 -- quasiquoters with a customized 'ParseMode' using this function.
